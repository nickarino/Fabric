package main

<<<<<<< HEAD
var version = "v..1"
=======
var version = "v1.4.124"
>>>>>>> 6d00405e
<|MERGE_RESOLUTION|>--- conflicted
+++ resolved
@@ -1,7 +1,3 @@
 package main
 
-<<<<<<< HEAD
-var version = "v..1"
-=======
-var version = "v1.4.124"
->>>>>>> 6d00405e
+var version = "v1.4.124"